{
  "name": "eth-query",
  "version": "2.1.2",
  "description": "like web3 but for minimalists",
  "homepage": "https://github.com/MetaMask/eth-query#readme",
  "bugs": {
    "url": "https://github.com/MetaMask/eth-query/issues"
  },
  "repository": {
    "type": "git",
    "url": "https://github.com/MetaMask/eth-query.git"
  },
  "license": "ISC",
  "author": "",
  "main": "index.js",
  "scripts": {
    "lint": "yarn lint:eslint && yarn lint:misc --check && yarn lint:dependencies --check && yarn lint:changelog",
    "lint:changelog": "auto-changelog validate",
    "lint:dependencies": "depcheck",
    "lint:eslint": "eslint . --cache --ext js,ts",
    "lint:fix": "yarn lint:eslint --fix && yarn lint:misc --write && yarn lint:dependencies && yarn lint:changelog",
    "lint:misc": "prettier '**/*.json' '**/*.md' '!CHANGELOG.md' '**/*.yml' '!.yarnrc.yml' --ignore-path .gitignore --no-error-on-unmatched-pattern",
    "test": "echo \"Error: no test specified\" && exit 1"
  },
  "dependencies": {
    "json-rpc-random-id": "^1.0.0",
    "xtend": "^4.0.1"
  },
  "devDependencies": {
    "@lavamoat/allow-scripts": "^2.3.1",
    "@lavamoat/preinstall-always-fail": "^1.0.0",
    "@metamask/auto-changelog": "^3.1.0",
    "@metamask/eslint-config": "^11.0.1",
    "@metamask/eslint-config-nodejs": "^11.0.1",
    "depcheck": "^1.4.3",
    "eslint": "^8.27.0",
    "eslint-config-prettier": "^8.5.0",
    "eslint-plugin-import": "^2.26.0",
    "eslint-plugin-jsdoc": "^39.6.2",
    "eslint-plugin-node": "^11.1.0",
    "eslint-plugin-prettier": "^4.2.1",
    "prettier": "^2.7.1",
    "prettier-plugin-packagejson": "^2.3.0"
  },
<<<<<<< HEAD
  "lavamoat": {
    "allowScripts": {
      "@lavamoat/preinstall-always-fail": false
    }
=======
  "homepage": "https://github.com/MetaMask/eth-query#readme",
  "engines": {
    "node": ">=16.0.0"
>>>>>>> 25739a88
  }
}<|MERGE_RESOLUTION|>--- conflicted
+++ resolved
@@ -42,15 +42,12 @@
     "prettier": "^2.7.1",
     "prettier-plugin-packagejson": "^2.3.0"
   },
-<<<<<<< HEAD
+  "engines": {
+    "node": ">=16.0.0"
+  },
   "lavamoat": {
     "allowScripts": {
       "@lavamoat/preinstall-always-fail": false
     }
-=======
-  "homepage": "https://github.com/MetaMask/eth-query#readme",
-  "engines": {
-    "node": ">=16.0.0"
->>>>>>> 25739a88
   }
 }